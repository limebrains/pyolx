#!/usr/bin/python
# -*- coding: utf-8 -*-

import json
import logging
import re
import sys

from bs4 import BeautifulSoup
from scrapper_helpers.utils import flatten

from olx import WHITELISTED_DOMAINS
from olx.utils import city_name, get_content_for_url, get_url

if sys.version_info < (3, 3):
    from urlparse import urlparse
else:
    from urllib.parse import urlparse

log = logging.getLogger(__file__)
logging.basicConfig(level=logging.DEBUG)


def get_page_count(markup):
    """ Reads total page number from OLX search page

    :param markup: OLX search page markup
    :type markup: str
    :return: Total page number extracted from js script
    :rtype: int
    """
    html_parser = BeautifulSoup(markup, "html.parser")
    script = html_parser.head.script.next_sibling.next_sibling.next_sibling.text.split(",")
    for element in script:
        if "page_count" in element:
            current = element.split(":")
            out = ""
            for char in current[len(current) - 1]:
                if char.isdigit():
                    out += char
            return int(out)
    log.warning("Error no page number found. Please check if it's valid olx page.")
    return 1


def get_page_count_for_filters(main_category, sub_category, detail_category, region, **filters):
    """ Reads total page number for given search filters

    :param main_category: Main category
    :param sub_category: Sub category
    :param detail_category: Detail category
    :param region: Region of search
    :param filters: See :meth category.get_category for reference
    :type main_category: str
    :type sub_category: str
    :type detail_category: str
    :type region: str
    :return: Total page number
    :rtype: int
    """
    url = get_url(main_category, sub_category, detail_category, region, **filters)
    response = get_content_for_url(url)
    html_parser = BeautifulSoup(response.content, "html.parser")
    script = html_parser.head.script.next_sibling.next_sibling.next_sibling.text.split(",")
    for element in script:
        if "page_count" in element:
            current = element.split(":")
            out = ""
            for char in current[len(current) - 1]:
                if char.isdigit():
                    out += char
            return int(out)
    log.warning("Error no page number found. Please check if it's valid olx page.")
    return 1


def parse_ads_count(markup):
    """ Reads total number of adds

    :param markup: OLX search page markup
    :type markup: str
    :return: Total ads count from script
    :rtype: int
    """
    html_parser = BeautifulSoup(markup, "html.parser")
    scripts = html_parser.find_all('script')
    for script in scripts:
        try:
            if "GPT.targeting" in script.string:
                data = script.string
                break
        except TypeError:
            continue
    try:
        data_dict = json.loads((re.split('GPT.targeting = |;', data))[3].replace(";", ""))
    except json.JSONDecodeError as e:
        logging.info("JSON failed to parse GPT offer attributes. Error: {0}".format(e))
        return 0
    return int(data_dict.get("ads_count"))


def parse_offer_url(markup):
    """ Searches for offer links in markup

    Offer links on OLX are in class "linkWithHash".
    Only www.olx.pl domain is whitelisted.

    :param markup: Search page markup
    :type markup: str
    :return: Url with offer
    :rtype: str
    """
    html_parser = BeautifulSoup(markup, "html.parser")
<<<<<<< HEAD
    url = html_parser.find(class_="link").attrs['href']
    if not url or urlparse(url).hostname not in WHITELISTED_DOMAINS:
        return
    return url
=======
    url = html_parser.find("a").attrs['href']
    return url if url else None
>>>>>>> a5881cc6


def parse_available_offers(markup):
    """ Collects all offer links on search page markup

    :param markup: Search page markup
    :type markup: str
    :return: Links to offer on given search page
    :rtype: list
    """
    html_parser = BeautifulSoup(markup, "html.parser")
    not_found = html_parser.find(class_="emptynew")
    if not_found is not None:
        log.warning("No offers found")
        return
    ads_count = parse_ads_count(markup)
    offers = html_parser.find_all(class_='offer')
    if len(offers) == 0:
        offers = html_parser.select("li.wrap.tleft")
    parsed_offers = [parse_offer_url(str(offer)) for offer in offers if offer][:ads_count]
    return parsed_offers


def get_category(main_category=None, sub_category=None, detail_category=None, region=None, search_query=None, url=None,
                 **filters):
    """ Parses available offer urls from given category from every page

    :param url: User defined url for OLX page with offers. It overrides category parameters and applies search filters.
    :param main_category: Main category
    :param sub_category: Sub category
    :param detail_category: Detail category
    :param region: Region of search
    :param search_query: Additional search query
    :param filters: Dictionary with additional filters. Following example dictionary contains every possible filter
    with examples of it's values.

    :Example:

    input_dict = {
        "[filter_float_price:from]": 2000, # minimal price
        "[filter_float_price:to]": 3000, # maximal price
        "[filter_enum_floor_select][0]": 3, # desired floor, enum: from -1 to 11 (10 and more) and 17 (attic)
        "[filter_enum_furniture][0]": True, # furnished or unfurnished offer
        "[filter_enum_builttype][0]": "blok", # valid build types:
        #                                             blok, kamienica, szeregowiec, apartamentowiec, wolnostojacy, loft
        "[filter_float_m:from]": 25, # minimal surface
        "[filter_float_m:to]": 50, # maximal surface
        "[filter_enum_rooms][0]": 2 # desired number of rooms, enum: from 1 to 4 (4 and more)
    }

    :type url: str
    :type main_category: str
    :type sub_category: str
    :type detail_category: str
    :type region: str
    :type search_query: str
    :type filters: dict
    :return: List of all offers for given parameters
    :rtype: list
    """
    parsed_content, page, start_url = [], 0, None
    city = city_name(region) if region else None
    if url is None:
        url = get_url(main_category, sub_category, detail_category, city, search_query, **filters)
    else:
        start_url = url
    response = get_content_for_url(url)
    page_max = get_page_count(response.content)
    while page < page_max:
        if start_url is None:
            url = get_url(main_category, sub_category, detail_category, city, search_query, page, **filters)
        else:
            url = get_url(page=page, user_url=start_url, **filters)
        log.debug(url)
        response = get_content_for_url(url)
        log.info("Loaded page {0} of offers".format(page))
        offers = parse_available_offers(response.content)
        if offers is None:
            break
        parsed_content.append(offers)
        page += 1
    parsed_content = list(flatten(parsed_content))
    log.info("Loaded {0} offers".format(str(len(parsed_content))))
    return parsed_content


def get_offers_for_page(main_category, sub_category, detail_category, region, page, **filters):
    """ Parses offers for one specific page of given category with filters.

    :param main_category: Main category
    :param sub_category: Sub category
    :param detail_category: Detail category
    :param region: Region of search
    :param page: Page number
    :param filters: See :meth category.get_category for reference
    :type main_category: str
    :type sub_category: str
    :type detail_category: str
    :type region: str
    :type page: int
    :type filters: dict
    :return: List of all offers for given page and parameters
    :rtype: list
    """
    city = city_name(region)
    url = get_url(main_category, sub_category, detail_category, city, page=page, **filters)
    response = get_content_for_url(url)
    log.info("Loaded page {0} of offers".format(page))
    offers = parse_available_offers(response.content)
    log.info("Loaded {0} offers".format(str(len(offers))))
    return offers<|MERGE_RESOLUTION|>--- conflicted
+++ resolved
@@ -111,15 +111,8 @@
     :rtype: str
     """
     html_parser = BeautifulSoup(markup, "html.parser")
-<<<<<<< HEAD
-    url = html_parser.find(class_="link").attrs['href']
-    if not url or urlparse(url).hostname not in WHITELISTED_DOMAINS:
-        return
-    return url
-=======
     url = html_parser.find("a").attrs['href']
     return url if url else None
->>>>>>> a5881cc6
 
 
 def parse_available_offers(markup):
