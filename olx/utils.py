--- conflicted
+++ resolved
@@ -5,13 +5,9 @@
 import sys
 
 import requests
-<<<<<<< HEAD
-=======
 from scrapper_helpers.utils import caching, get_random_user_agent, key_sha1, replace_all
->>>>>>> 2355d6fc
 
 from olx import BASE_URL
-from scrapper_helpers.utils import caching, get_random_user_agent, key_sha1, replace_all
 
 if sys.version_info < (3, 2):
     from urllib import quote
